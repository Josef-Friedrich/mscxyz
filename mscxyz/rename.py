# -*- coding: utf-8 -*-

"""Rename MuseScore files"""

from mscxyz.score_file_classes import ScoreFile
from mscxyz.meta import Meta
from mscxyz.utils import color, get_settings
import errno
import os
import re
import tmep
import unidecode
import hashlib


def create_dir(path):
    try:
        os.makedirs(os.path.dirname(path))
    except OSError as exception:
        if exception.errno != errno.EEXIST:
            raise


def prepare_fields(fields):
    def prepare(value):
        value = value.strip()
        return value.replace('/', '-')
    out = {}
    for field, value in fields.items():
        out[field] = prepare(value)
    return out


def clean_up(name):
    name = name.replace('(', '_')
    name = name.replace('-_', '_')
    # Replace two or more dashes with one.
    name = re.sub('-{2,}', '_', name)
    name = re.sub('_{2,}', '_', name)
    # Remove dash at the begining
    name = re.sub('^-', '', name)
    # Remove the dash from the end
    name = re.sub('-$', '', name)
    return name


def apply_format_string(fields):
    args = get_settings('args')
    fields = prepare_fields(fields)
    name = tmep.parse(args.rename_format, fields)
    return name


def format_filename(name):
    args = get_settings('args')
    name = name.strip()
    if args.rename_ascii:
        name = tmep.Functions.tmpl_asciify(name)
    if args.rename_no_whitespace:
<<<<<<< HEAD
        name = tmep.Functions.tmpl_replchars(name, '-', (' ', ';', '?', '!',
                                             '_', '#', '&', '+', ':'))
        name = tmep.Functions.tmpl_delchars(name, (',', '.', '\'', '`', ')'))
=======
        name = replace_to_dash(name, ' ', ';', '?', '!', '#', '&', '+', ':')
        name = delete_characters(name, ',', '.', '\'', '`', ')')
>>>>>>> 7cbcf8f4
        name = clean_up(name)
    return name


def show(old, new):
    args = get_settings('args')
    print('{} -> {}'.format(color(old, 'yellow'), color(new, 'green')))


def get_checksum(filename):
    BLOCKSIZE = 65536
    hasher = hashlib.sha1()
    with open(filename, 'rb') as afile:
        buf = afile.read(BLOCKSIZE)
        while len(buf) > 0:
            hasher.update(buf)
            buf = afile.read(BLOCKSIZE)
    return hasher.hexdigest()


def rename_filename(source):
    args = get_settings('args')

    meta = Meta(source)
    target_filename = apply_format_string(meta.interface.export_to_dict())

    target_filename = format_filename(target_filename)

    if args.rename_target:
        target_base = os.path.abspath(args.rename_target)
    else:
        target_base = os.getcwd()

    target = os.path.join(target_base,
                          target_filename + '.' + meta.extension)

    if os.path.exists(target):
        target_format = target.replace('.mscx', '{}.mscx')
        i = ''
        while os.path.exists(target_format.format(i)):
            target = target_format.format(i)
            if get_checksum(source) == get_checksum(target):
               print(color('The file “{}” with the same checksum (sha1) '
                           'already exists in the target path “{}”!'
                           .format(source, target), 'red'))
               return meta
            if i == '':
                i = 1
            i += 1

        target = target_format.format(i)

    show(source, target)

    if not args.general_dry_run:

        create_dir(target)
        os.rename(source, target)

    return meta<|MERGE_RESOLUTION|>--- conflicted
+++ resolved
@@ -57,14 +57,9 @@
     if args.rename_ascii:
         name = tmep.Functions.tmpl_asciify(name)
     if args.rename_no_whitespace:
-<<<<<<< HEAD
         name = tmep.Functions.tmpl_replchars(name, '-', (' ', ';', '?', '!',
                                              '_', '#', '&', '+', ':'))
         name = tmep.Functions.tmpl_delchars(name, (',', '.', '\'', '`', ')'))
-=======
-        name = replace_to_dash(name, ' ', ';', '?', '!', '#', '&', '+', ':')
-        name = delete_characters(name, ',', '.', '\'', '`', ')')
->>>>>>> 7cbcf8f4
         name = clean_up(name)
     return name
 
